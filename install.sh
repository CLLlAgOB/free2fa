#!/bin/bash

# install.ssh
# Copyright (C) 2024 Voloskov Aleksandr Nikolaevich

# This program is free software: you can redistribute it and/or modify
# it under the terms of the GNU General Public License as published by
# the Free Software Foundation, either version 3 of the License, or
# (at your option) any later version..

# Checking to run as root user
if [ "$(id -u)" -ne 0 ]; then
    echo "This script must be run as the root user."
    exit 1
fi

# Function for checking and setting the whiptail
check_and_install_whiptail() {
    if ! command -v whiptail &>/dev/null; then
        echo "whiptail not found. Attempting to install..."
        apt-get update && apt-get install -y whiptail
        if [ $? -ne 0 ]; then
            echo "Failed to install whiptail. Please install manually and run the script again."
            exit 1
        fi
    else
        echo "whiptail is already installed."
    fi
}

# Checking and installing whiptail
check_and_install_whiptail

# Checking the Ubuntu version
if [[ -f /etc/os-release ]]; then
    . /etc/os-release
    if [[ "$ID" == "ubuntu" && "$(echo $VERSION_ID | cut -d. -f1)" -ge 22 ]]; then
        echo "You are using Ubuntu $VERSION_ID. Continue executing the script."
    else
        echo "Warning: Your Linux version ($PRETTY_NAME) is different from the one on which the script was tested."
        echo "Some settings may not work as expected."
        if ! whiptail --yesno "Would you like to continue?" 8 78 --title "Version warning"; then
            echo "Script execution is canceled by the user."
            exit 1
        fi
    fi
else
    echo "The operating system version could not be determined."
    exit 1
fi

check_if_cancel() {
    # Check if the user clicked Cancel
    if [ $? -ne 0 ]; then
        echo "The user canceled the input."
        exit 1
    fi
}

# Requesting a domain name
DOMAIN=$(whiptail --inputbox "Enter the domain name (for example, domain.local). Enter in lower case:" 8 78 --title "Domain Name" 3>&1 1>&2 2>&3)
DOMAIN=${DOMAIN,,} 
check_if_cancel

# Проверяем, резолвится ли домен
if nslookup "$DOMAIN" > /dev/null; then
    echo "Domain $DOMAIN is resolved successfully."
else
    echo "Error: Domain $DOMAIN cannot be resolved. Check your domain name or DNS settings."
    exit 1
fi


# Convert the domain name to uppercase for use in configurations where you want to
DOMAIN_UPPERCASE=$(echo "$DOMAIN" | tr '[:lower:]' '[:upper:]')

# Function to check and install Docker
check_and_install_docker() {
    if ! command -v docker &>/dev/null; then
        echo "Docker not found."
        if whiptail --yesno "Do you want to install Docker?" 8 78 --title "Installing Docker"; then
            echo "Installing Docker..."
            curl -fsSL https://get.docker.com -o get-docker.sh
            sh get-docker.sh
            systemctl enable docker
            systemctl start docker
            echo "Docker has been installed and started."
        else
            echo "Docker installation is skipped."
        fi
    else
        echo "Docker is already installed, skip the installation."
    fi
}

# Function to check and install Docker Compose
check_and_install_docker_compose() {
    if ! command -v docker-compose &>/dev/null; then
        echo "Docker Compose was not found."
        if whiptail --yesno "Do you want to install Docker Compose?" 8 78 --title "Installing Docker Compose"; then
            echo "Installing Docker Compose..."
            if [[ ":$PATH:" != *":/usr/local/bin:"* ]]; then
                echo "Adding /usr/local/bin to your PATH"
                export PATH=$PATH:/usr/local/bin
                echo "export PATH=$PATH:/usr/local/bin" >>~/.bashrc
            fi
            curl -L "https://github.com/docker/compose/releases/download/v2.5.0/docker-compose-$(uname -s)-$(uname -m)" -o /usr/local/bin/docker-compose
            chmod +x /usr/local/bin/docker-compose
            echo "Docker Compose has been installed."
        else
            echo "The installation of Docker Compose is skipped."
        fi
    else
        echo "Docker Compose is already installed, skip the installation."
    fi
}

# Check and install Docker without asking first
check_and_install_docker

# Check and install Docker Compose without asking first
check_and_install_docker_compose

# Creating a temporary file
TEMP_FILE=$(mktemp)

# Request data from the user
DOMAIN_LOCAL=$DOMAIN_UPPERCASE
KERBEROS_SERVER=$(whiptail --inputbox "Enter the Kerberos server(domain controller server of more  
than one domain controller then with a space (dc01 dc02 dc03 ...))." 8 78 --title "Configuring Kerberos" 3>&1 1>&2 2>&3)
check_if_cancel

ADMIN_SERVER=$(whiptail --inputbox "Enter the Kerberos administrative server(Often, this is also your
Active Directory domain controller (dc01))" 8 78 --title "Configuring Kerberos" 3>&1 1>&2 2>&3)

check_if_cancel

# Writing Kerberos settings to a temporary file
cat <<EOF >"$TEMP_FILE"
krb5-config krb5-config/default_realm string $DOMAIN_LOCAL
krb5-config krb5-config/kerberos_servers string $KERBEROS_SERVER
krb5-config krb5-config/admin_server string $ADMIN_SERVER
krb5-config krb5-config/dns_for_default boolean true
krb5-config krb5-config/add_servers boolean false
EOF

# Applying the settings from the temporary file
debconf-set-selections "$TEMP_FILE"

# Deleting the temporary file
rm "$TEMP_FILE"

# installation of required packages.
apt-get update
NEEDRESTART_MODE=a apt-get install -y --no-install-recommends ca-certificates curl sssd sssd-tools libnss-sss libpam-sss adcli realmd krb5-user freeradius freeradius-rest freeradius-utils

if realm list | grep -q "domain-name"; then
    echo "Server is already joined to a domain."
else
    # Requesting a username
    USER=$(whiptail --inputbox "Enter a user name to enter the server into the domain" 8 78 --title "User Name" 3>&1 1>&2 2>&3)

    check_if_cancel

    # Logging in to the domain
    echo "Logging into the $DOMAIN domain using the $USER user..."
    if realm join "$DOMAIN" --user="$USER"; then
        echo "Successfully joined the domain $DOMAIN."
    else
        echo "Error: Failed to join the domain $DOMAIN."
        exit 1
    fi
fi

# Ask the user whether to allow login by short names
if whiptail --yesno "Allow login by short names without specifying a domain?" 20 60 --defaultno; then
    USE_FULLY_QUALIFIED_NAMES="False"
else
    USE_FULLY_QUALIFIED_NAMES="True"
fi

# Asking which groups are allowed to log in
ALLOW_GROUPS=$(whiptail --inputbox "Enter the groups that are allowed to authorize, separated by commas (for example, vpn@domain.local,vpn2@domain.local). \n
Attention if you use short names, you should specify groups without domain. ( e.g. vpn,vpn2 ) " 20 60 3>&1 1>&2 2>&3)

check_if_cancel

# Ask the user whether to ignore unavailable GPOs
if whiptail --yesno "Ignore unavailable GPOs (default yes)?" 20 60; then
    IGNORE_UNREADABLE="True"
else
    IGNORE_UNREADABLE="False"
fi

# Preparing to modify a file /etc/sssd/sssd.conf
SSSD_CONF="/etc/sssd/sssd.conf"

# Create a backup sssd.conf
cp "$SSSD_CONF" "${SSSD_CONF}.bak"

# Changing the use_fully_qualified_names settings
sed -i "s/^use_fully_qualified_names = .*/use_fully_qualified_names = $USE_FULLY_QUALIFIED_NAMES/" "$SSSD_CONF"

sed -i "s/^access_provider = .*/access_provider = permit/" "$SSSD_CONF"

# # Add or update the simple_allow_groups setting
# if grep -q "^simple_allow_groups" "$SSSD_CONF"; then
#     sed -i "s/^simple_allow_groups = .*/simple_allow_groups = $ALLOW_GROUPS/" "$SSSD_CONF"
# else
#     echo "simple_allow_groups = $ALLOW_GROUPS" | tee -a "$SSSD_CONF"
# fi

# Add or update the ad_gpo_ignore_unreadable setting
if grep -q "^ad_gpo_ignore_unreadable" "$SSSD_CONF"; then
    sed -i "s/^ad_gpo_ignore_unreadable = .*/ad_gpo_ignore_unreadable = $IGNORE_UNREADABLE/" "$SSSD_CONF"
else
    echo "ad_gpo_ignore_unreadable = $IGNORE_UNREADABLE" | tee -a "$SSSD_CONF"
fi

echo "The SSSD settings have been updated."

sed -i 's/UsePAM yes/UsePAM no/' /etc/ssh/sshd_config
systemctl restart sshd
systemctl restart sssd

ROOT_DIR="/etc/freeradius/3.0/"
CONFIG_FILE_RADIUS="${ROOT_DIR}radiusd.conf"
CONFIG_FILE_CLIENT="${ROOT_DIR}clients.conf"
START_SERVICE="$PWD/start_service.sh"
STOP_SERVICE="$PWD/stop_service.sh"
FREE2FA_SERVICE="/etc/systemd/system/free2fa.service"
CONFIG_FILE_KRB5="/etc/krb5.conf"
CONFIG_FILE_REST="${ROOT_DIR}mods-available/rest"
CONFIG_FILE_PAM="${ROOT_DIR}mods-available/pam"
CONFIG_FILE_SITE="${ROOT_DIR}sites-available/"
EXEC_MOD="${ROOT_DIR}mods-available/exec"
SCRIPT_DIR="${ROOT_DIR}scripts/"
CHECK_GROUP_SCRIPT="${SCRIPT_DIR}check_group_membership.sh"

mkdir -p $SCRIPT_DIR
# Creating a temporary file
TEMP_FILE=$(mktemp)

# Writing Kerberos settings to a temporary file
cat <<EOF >"$TEMP_FILE"
[libdefaults]
default_realm = $DOMAIN_UPPERCASE
dns_lookup_realm = false
dns_lookup_kdc = true

# The following krb5.conf variables are only for MIT Kerberos.
kdc_timesync = 1
ccache_type = 4
forwardable = true
proxiable = true

[realms]
        $DOMAIN_UPPERCASE = {
EOF

# Adding KDC servers
for server in $KERBEROS_SERVER; do
    echo "                kdc = $server" >> "$TEMP_FILE"
done

cat <<EOF >>"$TEMP_FILE"
                admin_server = $ADMIN_SERVER
                default_domain = $DOMAIN
        }

[domain_realm]
        .$DOMAIN = $DOMAIN_UPPERCASE
        $DOMAIN = $DOMAIN_UPPERCASE
EOF


cp "$TEMP_FILE" "$CONFIG_FILE_KRB5"

# Deleting the temporary file
rm "$TEMP_FILE"

# Function to generate a random key
generate_random_key() {
    tr -dc 'a-zA-Z0-9' </dev/urandom | fold -w 32 | head -n 1
}

# Function to create a .env file using parameters collected via whiptail dialogs
create_env_file() {
    cat >.env <<EOF
CA_EXPIRY_DAYS=${CA_EXPIRY_DAYS}
FREE2FA_TELEGRAM_BOT_TOKEN=${FREE2FA_TELEGRAM_BOT_TOKEN}
FREE2FA_TELEGRAM_BOT_LANGUAGE=${FREE2FA_TELEGRAM_BOT_LANGUAGE}
FREE2FA_AUTO_REG_ENABLED=${FREE2FA_AUTO_REG_ENABLED}
FREE2FA_BYPASS_ENABLED=${FREE2FA_BYPASS_ENABLED}
RADIUS_CLIENT_SECRET=${RADIUS_CLIENT_SECRET}
FREE2FA_TIMEOUT=${FREE2FA_TIMEOUT}
RADIUS_START_SERVERS=${RADIUS_START_SERVERS}
RADIUS_MAX_SERVERS=${RADIUS_MAX_SERVERS}
RADIUS_MAX_SPARE_SERVERS=${RADIUS_MAX_SPARE_SERVERS}
RADIUS_MIN_SPARE_SERVERS=${RADIUS_MIN_SPARE_SERVERS}
ADMIN_SECRET_KEY=${ADMIN_SECRET_KEY:-$(generate_random_key)}
RESET_PASSWORD=${RESET_PASSWORD}
ALLOW_API_FAILURE_PASS=${ALLOW_API_FAILURE_PASS}
ADDITIONAL_DNS_NAME_FOR_ADMIN_HTML=${ADDITIONAL_DNS_NAME_FOR_ADMIN_HTML}
EOF
}

# Function to prompt for .env configuration using whiptail
prompt_env_configuration() {
    CA_EXPIRY_DAYS=$(whiptail --inputbox "Enter CA_EXPIRY_DAYS (default 365):" 8 78 365 --title "CA_EXPIRY_DAYS" 3>&1 1>&2 2>&3)
    check_if_cancel
    FREE2FA_TELEGRAM_BOT_TOKEN=$(whiptail --inputbox "Enter TELEGRAM_BOT_TOKEN (default your-key):" 8 78 your-key --title "FREE2FA_TELEGRAM_BOT_TOKEN" 3>&1 1>&2 2>&3)
    check_if_cancel
    FREE2FA_TELEGRAM_BOT_LANGUAGE=$(whiptail --inputbox "Enter TELEGRAM_BOT_LANGUAGE (default ru):" 8 78 ru --title "FREE2FA_TELEGRAM_BOT_LANGUAGE" 3>&1 1>&2 2>&3)
    check_if_cancel
    FREE2FA_AUTO_REG_ENABLED=$(whiptail --inputbox "Enter AUTO_REG_ENABLED (default true):" 8 78 true --title "FREE2FA_AUTO_REG_ENABLED" 3>&1 1>&2 2>&3)
    check_if_cancel
    FREE2FA_BYPASS_ENABLED=$(whiptail --inputbox "Enter BYPASS_ENABLED (default true):" 8 78 true --title "FREE2FA_BYPASS_ENABLED" 3>&1 1>&2 2>&3)
    check_if_cancel
    RADIUS_CLIENT_SECRET=$(whiptail --inputbox "Enter RADIUS_CLIENT_SECRET (default secret123):" 8 78 secret123 --title "RADIUS_CLIENT_SECRET" 3>&1 1>&2 2>&3)
    check_if_cancel
    RADIUS_CLIENT_IP=$(whiptail --inputbox "Enter RADIUS_CLIENT_IP (default 0.0.0.0):" 8 78 "0.0.0.0" --title "RADIUS_CLIENT_IP" 3>&1 1>&2 2>&3)
    check_if_cancel
    FREE2FA_TIMEOUT=$(whiptail --inputbox "Enter TIMEOUT FOR CONFURMATION (default 20):" 8 78 20 --title "FREE2FA_TIMEOUT" 3>&1 1>&2 2>&3)
    check_if_cancel
    RADIUS_START_SERVERS=$(whiptail --inputbox "Enter RADIUS_START_SERVERS (default 5):" 8 78 5 --title "RADIUS_START_SERVERS" 3>&1 1>&2 2>&3)
    check_if_cancel
    RADIUS_MAX_SERVERS=$(whiptail --inputbox "Enter RADIUS_MAX_SERVERS (default 20):" 8 78 20 --title "RADIUS_MAX_SERVERS" 3>&1 1>&2 2>&3)
    check_if_cancel
    RADIUS_MAX_SPARE_SERVERS=$(whiptail --inputbox "Enter RADIUS_MAX_SPARE_SERVERS (default 10):" 8 78 10 --title "RADIUS_MAX_SPARE_SERVERS" 3>&1 1>&2 2>&3)
    check_if_cancel
    RADIUS_MIN_SPARE_SERVERS=$(whiptail --inputbox "Enter RADIUS_MIN_SPARE_SERVERS (default 5):" 8 78 5 --title "RADIUS_MIN_SPARE_SERVERS" 3>&1 1>&2 2>&3)
    check_if_cancel
    ADMIN_SECRET_KEY=$(whiptail --inputbox "Enter ADMIN_SECRET_KEY (auto-generated if empty):" 8 78 "" --title "ADMIN_SECRET_KEY" 3>&1 1>&2 2>&3)
    check_if_cancel
    RESET_PASSWORD=$(whiptail --inputbox "Enter RESET_PASSWORD (default false):" 8 78 false --title "RESET_PASSWORD" 3>&1 1>&2 2>&3)
    check_if_cancel
    ALLOW_API_FAILURE_PASS=$(whiptail --inputbox "Enter ALLOW_API_FAILURE_PASS (default false):" 8 78 false --title "ALLOW_API_FAILURE_PASS" 3>&1 1>&2 2>&3)
    check_if_cancel
    ADDITIONAL_DNS_NAME_FOR_ADMIN_HTML=$(whiptail --inputbox "Enter ADDITIONAL_DNS_NAME_FOR_ADMIN_HTML (default free2fa):" 8 78 free2fa --title "ADDITIONAL_DNS_NAME_FOR_ADMIN_HTML" 3>&1 1>&2 2>&3)
    check_if_cancel
    RADIUS_SITE_NAME=$(whiptail --inputbox "Enter RADIUS SITE NAME (default 2fa_default):" 8 78 "2fa_default" --title "RADIUS_SITE_NAME" 3>&1 1>&2 2>&3)
    check_if_cancel
    RADIUS_PORT_NUMBER=$(whiptail --inputbox "Enter RADIUS port number (default 1812):" 8 78 "1812" --title "RADIUS_PORT_NUMBER" 3>&1 1>&2 2>&3)
    check_if_cancel
    create_env_file
}

# Download docker-compose.yml
download_docker_compose_yml() {
    curl -L "https://raw.githubusercontent.com/CLLlAgOB/free2fa/main/docker-compouse/docker-compose.yml" -o docker-compose.yml
    echo "docker-compose.yml downloaded."
}

prompt_env_configuration
download_docker_compose_yml

CONFIG_FILE_SITE="$CONFIG_FILE_SITE$RADIUS_SITE_NAME"

key_file="${ROOT_DIR}key"

# Check if the file exists
if [ ! -f "$key_file" ]; then
    # Generate 32 random characters
    random_key=$(head /dev/urandom | tr -dc 'a-zA-Z0-9' | head -c 32)

    # Write the key to a file
    echo "$random_key" | tee "$key_file" >/dev/null

    # Set read-only permissions for the root owner and the freerad group
    chown root:freerad "$key_file"
    chmod 440 "$key_file"
else
    # Read value from file
    random_key=$(cat "$key_file")
fi

# Creating a temporary file
TEMP_FILE=$(mktemp)

# Записываем настройки SITE config во временный файл
cat <<'EOF' >"$TEMP_FILE"
server __default__ {
    listen {
        type = auth
        ipaddr = *
        port = __port__
        limit {
            max_connections = 100
            lifetime = 0
            idle_timeout = 60
        }
    }
    authorize {
        if (&User-Name =~ /(.+)@([^\.]+)\./) {
            update request {
                Tmp-String-0 := "%{tolower:%{1}}"
                Tmp-String-1 := "%{tolower:%{2}}"
                User-Name := "%{Tmp-String-1}\\\\%{Tmp-String-0}"
           }
        }
        elsif (&User-Name =~ /^([^.]+)\.([^\\]+)\\(.+)$/) {
            update request {
                Tmp-String-0 := "%{tolower:%{1}}"
                Tmp-String-1 := "%{tolower:%{3}}"
                User-Name := "%{Tmp-String-0}\\\\%{Tmp-String-1}"
            }
        }
        elsif (&User-Name =~ /^[A-Za-z0-9\.\-_]+$/) {
            if ("__shortname__" == "False") {
                update request {
                    User-Name := "__domain__\\\\%{tolower:%{User-Name}}"
                }
            }
        }
        elsif (&User-Name =~ /^[A-Za-z\.]+\\\\[A-Za-z]+$/) {
            update request {
                User-Name := "%{tolower:%{User-Name}}"
            }
        }
        if (!&User-Password) {
            update control {
                Auth-Type := Reject
            }
        }
        else {
            check_membership
            update control {
                Auth-Type := PAM
            }
        }
    }

    authenticate {
        Auth-Type PAM {
            pam
            if (!ok) {
                reject
            }
            if (ok) {
                rest
                update control {
                    Auth-Type := REST
                }
            }
        }
        Auth-Type REST {
            rest {
                updated = 1
            }
            if (updated) {
                ok
            }
        }
    }
}
EOF

<<<<<<< HEAD
shortdomain="${DOMAIN%%.*}"
=======
shortdomain="${$DOMAIN%%.*}"
>>>>>>> 01868baf
sed "s/__default__/$RADIUS_SITE_NAME/g" $TEMP_FILE > $CONFIG_FILE_SITE
sed -i "s/__port__/$RADIUS_PORT_NUMBER/g" $CONFIG_FILE_SITE
sed -i "s/__domain__/$shortdomain/g" $CONFIG_FILE_SITE
sed -i "s/__shortname__/$USE_FULLY_QUALIFIED_NAMES/g" $CONFIG_FILE_SITE

# Deleting the temporary file
rm "$TEMP_FILE"

# Creating a temporary file
TEMP_FILE=$(mktemp)

# Writing check group membership settings to a temporary file
cat <<'EOF' >"$TEMP_FILE"
exec check_membership {
    wait = yes
    program = "__script__ %{User-Name} __groups__"
    input_pairs = request
    output_pairs = reply
    shell_escape = yes
}
EOF

sed "s|__script__|$CHECK_GROUP_SCRIPT|g" $TEMP_FILE > $EXEC_MOD
sed -i "s/__groups__/$ALLOW_GROUPS/g" $EXEC_MOD 


# Creating a temporary file
TEMP_FILE=$(mktemp)

# Writing check group membership settings to a temporary file
cat <<'EOF' >"$TEMP_FILE"
#!/bin/bash

# Get username and group string from command line arguments
USERNAME="$1"
GROUPS_STRING="$2"

# Path to the log file for debugging
LOG_FILE="/var/log/freeradius/group_check.log"

# Write the obtained parameters to a log file for debugging
echo "Received parameters: USERNAME=$USERNAME, GROUPS_STRING=$GROUPS_STRING" >> "$LOG_FILE"

# Convert the username to work correctly with the id command
username_sanitized=$(echo "$USERNAME" | sed 's|\\\\|\\|g')

# Function for checking whether the user belongs to a group
check_group_membership() {
    local username="$1"

    # Get the list of user groups
    user_groups=$(id -nG "$username" 2>/dev/null)
    if [ $? -ne 0 ]; then
        echo "User $username does not exist" >> "$LOG_FILE"
        # Return attribute for FreeRADIUS
        #echo "Reply-Message = \"User $username does not exist\""
        exit 1
    fi

    # Convert the string of groups into an array
    IFS=',' read -r -a REQUIRED_GROUPS <<< "$GROUPS_STRING"

    for group in "${REQUIRED_GROUPS[@]}"; do
        if [[ " $user_groups " =~ " $group " ]]; then
            echo "User $username is a member of group $group" >> "$LOG_FILE"
            # Return attribute for FreeRADIUS
            #echo "Reply-Message = \"User $username is a member of group $group\""
            exit 0
        fi
    done

    # If the user does not belong to any of the required groups
    echo "User $username does not belong to any required group" >> "$LOG_FILE"
    # Return attribute for FreeRADIUS
    echo "Reply-Message = \"User $username does not belong to any required group\""
    exit 1
}

check_group_membership "$username_sanitized" "$GROUPS_STRING"
EOF

cp "$TEMP_FILE" "$CHECK_GROUP_SCRIPT"

# Deleting the temporary file
rm "$TEMP_FILE"

# Creating a temporary file
TEMP_FILE=$(mktemp)

# Writing REST settings to a temporary file
cat <<'EOF' >"$TEMP_FILE"
rest {
    tls {
        check_cert = yes
        check_cert_cn = yes
    }

    connect_uri = "https://localhost:5000"
    connect_timeout = __timeout3__

    authenticate {
        uri = "${..connect_uri}/authenticate"
        method = 'post'
        body = 'json'
        data = '{ "user_name": "%{User-Name}", "client_key": "FREE2FA_API_KEY" }'
        tls = ${..tls}
        timeout = __timeout2__
    }

    pool {
        start = ${thread[pool].start_servers}
        min = ${thread[pool].min_spare_servers}
        max = ${thread[pool].max_servers}
        spare = ${thread[pool].max_spare_servers}
        uses = 0
        lifetime = 0
        idle_timeout = 120
    }
}
EOF

sed "s/__timeout3__/$((FREE2FA_TIMEOUT + 3))/g" "$TEMP_FILE" > "$CONFIG_FILE_REST"
sed -i "s/__timeout2__/$((FREE2FA_TIMEOUT + 2))/g" "$CONFIG_FILE_REST"

# Deleting the temporary file
rm "$TEMP_FILE"

# Creating a temporary file
TEMP_FILE=$(mktemp)

# Writing pam settings to a temporary file
cat <<EOF >"$TEMP_FILE"
pam {
        pam_auth = passwd
}
EOF

cp "$TEMP_FILE" "$CONFIG_FILE_PAM"

# Deleting the temporary file
rm "$TEMP_FILE"

# Creating a temporary file
TEMP_FILE=$(mktemp)

# Write the settings to a temporary file
cat <<EOF >"$TEMP_FILE"
client $RADIUS_SITE_NAME {
  ipaddr = $RADIUS_CLIENT_IP
  secret = $RADIUS_CLIENT_SECRET
}
EOF

cp "$TEMP_FILE" "$CONFIG_FILE_CLIENT"

# Deleting the temporary file
rm "$TEMP_FILE"

# Creating a temporary file
TEMP_FILE=$(mktemp)

CURRENT_DIR=$PWD
CURRENT_FOLDER=$(basename "$PWD")
PATH_TO_CA_CERT="/var/lib/docker/volumes/${CURRENT_FOLDER}_free2fa_ca_certs/_data/ca.crt"


# start service script
cat <<EOF >"$TEMP_FILE"
#!/bin/bash

#  Go to the directory with docker-compose.yml
cd "$CURRENT_DIR"
PATH_TO_CA_CERT=$PATH_TO_CA_CERT
# Starting Docker Compose
docker-compose up -d

# Checking service availability
while true; do
    if [ -f "$PATH_TO_CA_CERT" ]; then
        echo "The $PATH_TO_CA_CERT certificate has been created."
        break
    else
        echo "Waiting for $PATH_TO_CA_CERT certificate to be created..."
    fi
    sleep 2
done
cp $PATH_TO_CA_CERT /usr/local/share/ca-certificates/
if update-ca-certificates; then
    echo "The certificate has been added to trusted."
else
    echo "An error occurred while adding a certificate."
    exit 1
fi

until curl -s --cacert $PATH_TO_CA_CERT -o /dev/null -w '%{http_code}' https://localhost:5000/health | grep -q "200"; do
    echo "Waiting for the launch of Docker service..."
    sleep 5
done
key_file_path=$key_file
EOF
cat <<'EOF' >>"$TEMP_FILE"
key=$(cat $key_file_path) # Reading a key from a file
data="{\"user_name\": \"key\", \"client_key\": \"$key\"}"
curl -s --cacert $PATH_TO_CA_CERT -X POST -H "Content-Type: application/json" -d "$data" https://localhost:5000/authenticate

echo "Docker Compose has been successfully started."

# Starting FreeRADIUS
service freeradius start
echo "FreeRADIUS has been successfully started."
EOF

cp "$TEMP_FILE" "$START_SERVICE"

chmod +x "$START_SERVICE"
# Deleting the temporary file
rm "$TEMP_FILE"

# Creating a temporary file
TEMP_FILE=$(mktemp)

# Write the stop services script to a temporary file.
cat <<EOF >"$TEMP_FILE"
#!/bin/bash

# Go to the directory with docker-compose.yml
cd "$CURRENT_DIR"

# Stopping Docker Compose
docker-compose stop

# Stopping FreeRADIUS
service freeradius stop

echo "The services have been successfully stopped."
EOF

cp "$TEMP_FILE" "$STOP_SERVICE"

chmod +x "$STOP_SERVICE"
# Deleting the temporary file
rm "$TEMP_FILE"

# Creating a temporary file
TEMP_FILE=$(mktemp)

# Write the start services script to a temporary file.
cat <<EOF >"$TEMP_FILE"
[Unit]
Description=Free2fa and FreeRADIUS
After=network.target docker.service
Wants=docker.service


[Service]
Type=oneshot
ExecStart=$CURRENT_DIR/start_service.sh
ExecStop=$CURRENT_DIR/stop_service.sh
RemainAfterExit=yes

[Install]
WantedBy=multi-user.target
EOF

cp "$TEMP_FILE" "$FREE2FA_SERVICE"

# Deleting the temporary file
rm "$TEMP_FILE"
systemctl stop freeradius
systemctl disable freeradius
systemctl enable free2fa.service

rm /etc/freeradius/3.0/sites-enabled/default

# Updating configuration files
sed -i "s/\"client_key\": \".*\"/\"client_key\": \"$random_key\"/" "$CONFIG_FILE_REST"
sed -i "s/start_servers = .*/start_servers = $RADIUS_START_SERVERS/" "$CONFIG_FILE_RADIUS"
sed -i "s/max_servers = .*/max_servers = $RADIUS_MAX_SERVERS/" "$CONFIG_FILE_RADIUS"
sed -i "s/max_spare_servers = .*/max_spare_servers = $RADIUS_MAX_SPARE_SERVERS/" "$CONFIG_FILE_RADIUS"
sed -i "s/min_spare_servers = .*/min_spare_servers = $RADIUS_MIN_SPARE_SERVERS/" "$CONFIG_FILE_RADIUS"
sed -i "s/destination = .*/destination = stdout/" "$CONFIG_FILE_RADIUS"

echo "Configuration updated."

# Setting access rights to configuration files

chmod 440 $CONFIG_FILE_REST $CONFIG_FILE_PAM $CONFIG_FILE_SITE $CHECK_GROUP_SCRIPT
chown freerad:freerad $CONFIG_FILE_REST $CONFIG_FILE_PAM $CONFIG_FILE_SITE $CHECK_GROUP_SCRIPT

chmod +x $CHECK_GROUP_SCRIPT
ln -s $CONFIG_FILE_REST ${ROOT_DIR}mods-enabled/rest
ln -s $CONFIG_FILE_PAM ${ROOT_DIR}mods-enabled/pam 
ln -s $CONFIG_FILE_SITE ${ROOT_DIR}sites-enabled/$RADIUS_SITE_NAME

if whiptail --yesno "Output the resulting configs to the console?" 10 60; then
    # If the user selected "Yes", output the contents of the configuration files
    printf '%*s\n' "${COLUMNS:-$(tput cols)}" '' | tr ' ' -
    echo -e "\033[34mContent /etc/sssd/sssd.conf:\033[0m \n"
    cat /etc/sssd/sssd.conf
    printf '%*s\n' "${COLUMNS:-$(tput cols)}" '' | tr ' ' -
    echo -e "\033[34mContent /etc/krb5.conf:\033[0m \n"
    cat /etc/krb5.conf
    printf '%*s\n' "${COLUMNS:-$(tput cols)}" '' | tr ' ' -
    echo -e "\033[34mContent /etc/freeradius/3.0/radiusd.conf,\033[0m"
    echo -e "\033[34mOutput only the modified lines because the file is very large:\033[0m \n"
    grep -E "start_servers =|max_servers =|max_spare_servers =|min_spare_servers =" /etc/freeradius/3.0/radiusd.conf
    printf '%*s\n' "${COLUMNS:-$(tput cols)}" '' | tr ' ' -
    echo -e "\033[34mContent /etc/freeradius/3.0/clients.conf:\033[0m \n"
    cat /etc/freeradius/3.0/clients.conf
    printf '%*s\n' "${COLUMNS:-$(tput cols)}" '' | tr ' ' -
    echo -e "\033[34mContent /etc/freeradius/3.0/mods-enabled/rest:\033[0m \n"
    cat /etc/freeradius/3.0/mods-enabled/rest
    printf '%*s\n' "${COLUMNS:-$(tput cols)}" '' | tr ' ' -
    echo -e "\033[34mContent /etc/freeradius/3.0/mods-enabled/pam:\033[0m\n"
    cat /etc/freeradius/3.0/mods-enabled/pam
    printf '%*s\n' "${COLUMNS:-$(tput cols)}" '' | tr ' ' -
    echo -e "\033[34mContent /etc/freeradius/3.0/sites-available/$RADIUS_SITE_NAME:\033[0m \n"
    cat /etc/freeradius/3.0/sites-available/$RADIUS_SITE_NAME
    printf '%*s\n' "${COLUMNS:-$(tput cols)}" '' | tr ' ' -
    read -n 1 -s -r -p "Press any key to continue..."
    echo ""
else
    # If the user selects "No", simply terminate the script
    echo "The output of the configuration files is omitted."
fi

# Run Docker Compose and FreeRADIUS?
if whiptail --yesno "Do you want to run Docker Compose and the FreeRADIUS service?" 10 60 --title "Starting Docker Compose and FreeRADIUS"; then
    # Running Docker Compose
    echo "Running Docker Compose..."
    if docker-compose pull; then
        echo "The images have been downloaded"
    else
        echo "Failed to download the Docker images. Please check the configuration."
        exit 1
    fi
    # Starting the FreeRADIUS service
    echo "Starting the Free2fa service..."
    if service free2fa start; then
        echo "The Free2fa service starts up."
    else
        echo "Failed to start the FreeRADIUS service."
        exit 1
    fi
else
    echo "The launch of Docker Compose and the FreeRADIUS service has been canceled."
fi


# Prompt to start the build
# Display helpful information for managing free2fa and FreeRADIUS
echo -e "\033[34mTo manage the free2fa service, you can use the following commands:\033[0m\n\
- To stop the free2fa service, enter: \033[32mservice free2fa stop\033[0m\n\
- To start the free2fa service, enter: \033[32mservice free2fa start\033[0m\n\n\
To view the Docker logs follow to the installation directory, please use the command:\n\
\033[32mdocker-compose logs -f\033[0m\n\n\
For accessing the FreeRADIUS logs, execute the following command:\n\
\033[32mcat /var/log/freeradius/radius.log\033[0m\n\n\
or you can see all logs in one window use the command:\n\
\033[32mtail -f /var/log/freeradius/radius.log & docker-compose logs -f\n\n
\033[34mTo initiate FreeRADIUS in debug mode, ensure to stop the FreeRADIUS service first by executing:\n\
\033[32mservice freeradius stop\033[0m\n\
Then, to start FreeRADIUS in debug mode, enter:\n\
\033[32mfreeradius -Xx\033[0m\n"
<|MERGE_RESOLUTION|>--- conflicted
+++ resolved
@@ -392,7 +392,7 @@
         }
     }
     authorize {
-        if (&User-Name =~ /(.+)@([^\.]+)\./) {
+        if (&User-Name =~ /(.+)@([^\.]+)/) {
             update request {
                 Tmp-String-0 := "%{tolower:%{1}}"
                 Tmp-String-1 := "%{tolower:%{2}}"
@@ -456,11 +456,7 @@
 }
 EOF
 
-<<<<<<< HEAD
 shortdomain="${DOMAIN%%.*}"
-=======
-shortdomain="${$DOMAIN%%.*}"
->>>>>>> 01868baf
 sed "s/__default__/$RADIUS_SITE_NAME/g" $TEMP_FILE > $CONFIG_FILE_SITE
 sed -i "s/__port__/$RADIUS_PORT_NUMBER/g" $CONFIG_FILE_SITE
 sed -i "s/__domain__/$shortdomain/g" $CONFIG_FILE_SITE
